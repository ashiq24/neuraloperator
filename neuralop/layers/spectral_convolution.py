--- conflicted
+++ resolved
@@ -297,11 +297,7 @@
         self.output_scaling_factor = output_scaling_factor
 
         if init_std == "auto":
-<<<<<<< HEAD
-            init_std = (2 / (in_channels))**(0.5)
-=======
             init_std = (1 / (in_channels*n_modes[-1]*n_modes[-2]))**(0.5)
->>>>>>> 2ce0c67f
         else:
             init_std = init_std
         
@@ -359,16 +355,6 @@
                 ]
             )
             for w in self.weight:
-<<<<<<< HEAD
-                x = torch.linespace(1, weight_shape[-2])
-                y = torch.linespace(1, weight_shape[-1])
-                gx, gy = torch.meshgrid(x, y, indexing='ij')
-                factor = gx * gy
-                w.normal_(0, init_std)
-                factor = factor.to(w.device, dtype=w.dtype)
-                w = n.Parameter(init_std * torch.randn(weight_shape,device=w.device, dtype=w.dtype)/ factor[None, None,:,:])
-                #w.normal_(0, init_std)
-=======
                 x = torch.linspace(1, weight_shape[-2], steps=weight_shape[-2])
                 y = torch.linspace(1, weight_shape[-1],  steps=weight_shape[-1])
                 gx, gy = torch.meshgrid(x, y, indexing='ij')
@@ -377,7 +363,6 @@
 #                 w = w * factor[None, None,:,:]
 #                 print(w)
 
->>>>>>> 2ce0c67f
         self._contract = get_contract_fun(
             self.weight[0], implementation=implementation, separable=separable
         )
