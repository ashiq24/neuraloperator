import itertools
from typing import List, Optional, Tuple, Union

from ..utils import validate_scaling_factor

try:
    from typing import Literal
except ImportError:
    from typing_extensions import Literal

import torch
from torch import nn

import tensorly as tl
from tensorly.plugins import use_opt_einsum
from tltorch.factorized_tensors.core import FactorizedTensor

from .einsum_utils import einsum_complexhalf


tl.set_backend("pytorch")
use_opt_einsum("optimal")
einsum_symbols = "abcdefghijklmnopqrstuvwxyzABCDEFGHIJKLMNOPQRSTUVWXYZ"


def _contract_dense(x, weight, separable=False):
    order = tl.ndim(x)
    # batch-size, in_channels, x, y...
    x_syms = list(einsum_symbols[:order])

    # in_channels, out_channels, x, y...
    weight_syms = list(x_syms[1:])  # no batch-size

    # batch-size, out_channels, x, y...
    if separable:
        out_syms = [x_syms[0]] + list(weight_syms)
    else:
        weight_syms.insert(1, einsum_symbols[order])  # outputs
        out_syms = list(weight_syms)
        out_syms[0] = x_syms[0]

    eq = f'{"".join(x_syms)},{"".join(weight_syms)}->{"".join(out_syms)}'

    if not torch.is_tensor(weight):
        weight = weight.to_tensor()

    if x.dtype == torch.complex32:
        # if x is half precision, run a specialized einsum
        return einsum_complexhalf(eq, x, weight)
    else:
        return tl.einsum(eq, x, weight)


def _contract_dense_separable(x, weight, separable=True):
    if not separable:
        raise ValueError("This function is only for separable=True")
    return x * weight


def _contract_cp(x, cp_weight, separable=False):
    order = tl.ndim(x)

    x_syms = str(einsum_symbols[:order])
    rank_sym = einsum_symbols[order]
    out_sym = einsum_symbols[order + 1]
    out_syms = list(x_syms)
    if separable:
        factor_syms = [einsum_symbols[1] + rank_sym]  # in only
    else:
        out_syms[1] = out_sym
        factor_syms = [einsum_symbols[1] + rank_sym, out_sym + rank_sym]  # in, out
    factor_syms += [xs + rank_sym for xs in x_syms[2:]]  # x, y, ...
    eq = f'{x_syms},{rank_sym},{",".join(factor_syms)}->{"".join(out_syms)}'

    if x.dtype == torch.complex32:
        return einsum_complexhalf(eq, x, cp_weight.weights, *cp_weight.factors)
    else:
        return tl.einsum(eq, x, cp_weight.weights, *cp_weight.factors)


def _contract_tucker(x, tucker_weight, separable=False):
    order = tl.ndim(x)

    x_syms = str(einsum_symbols[:order])
    out_sym = einsum_symbols[order]
    out_syms = list(x_syms)
    if separable:
        core_syms = einsum_symbols[order + 1 : 2 * order]
        # factor_syms = [einsum_symbols[1]+core_syms[0]] #in only
        # x, y, ...
        factor_syms = [xs + rs for (xs, rs) in zip(x_syms[1:], core_syms)]

    else:
        core_syms = einsum_symbols[order + 1 : 2 * order + 1]
        out_syms[1] = out_sym
        factor_syms = [
            einsum_symbols[1] + core_syms[0],
            out_sym + core_syms[1],
        ]  # out, in
        # x, y, ...
        factor_syms += [xs + rs for (xs, rs) in zip(x_syms[2:], core_syms[2:])]

    eq = f'{x_syms},{core_syms},{",".join(factor_syms)}->{"".join(out_syms)}'

    if x.dtype == torch.complex32:
        return einsum_complexhalf(eq, x, tucker_weight.core, *tucker_weight.factors)
    else:
        return tl.einsum(eq, x, tucker_weight.core, *tucker_weight.factors)


def _contract_tt(x, tt_weight, separable=False):
    order = tl.ndim(x)

    x_syms = list(einsum_symbols[:order])
    weight_syms = list(x_syms[1:])  # no batch-size
    if not separable:
        weight_syms.insert(1, einsum_symbols[order])  # outputs
        out_syms = list(weight_syms)
        out_syms[0] = x_syms[0]
    else:
        out_syms = list(x_syms)
    rank_syms = list(einsum_symbols[order + 1 :])
    tt_syms = []
    for i, s in enumerate(weight_syms):
        tt_syms.append([rank_syms[i], s, rank_syms[i + 1]])
    eq = (
        "".join(x_syms)
        + ","
        + ",".join("".join(f) for f in tt_syms)
        + "->"
        + "".join(out_syms)
    )

    if x.dtype == torch.complex32:
        return einsum_complexhalf(eq, x, *tt_weight.factors)
    else:
        return tl.einsum(eq, x, *tt_weight.factors)


def get_contract_fun(weight, implementation="reconstructed", separable=False):
    """Generic ND implementation of Fourier Spectral Conv contraction

    Parameters
    ----------
    weight : tensorly-torch's FactorizedTensor
    implementation : {'reconstructed', 'factorized'}, default is 'reconstructed'
        whether to reconstruct the weight and do a forward pass (reconstructed)
        or contract directly the factors of the factorized weight with the input (factorized)
    separable : bool
        whether to use the separable implementation of contraction. This arg is
        only checked when `implementation=reconstructed`.

    Returns
    -------
    function : (x, weight) -> x * weight in Fourier space
    """
    if implementation == "reconstructed":
        if separable:
            print("SEPARABLE")
            return _contract_dense_separable
        else:
            return _contract_dense
    elif implementation == "factorized":
        if torch.is_tensor(weight):
            return _contract_dense
        elif isinstance(weight, FactorizedTensor):
            if weight.name.lower().endswith("dense"):
                return _contract_dense
            elif weight.name.lower().endswith("tucker"):
                return _contract_tucker
            elif weight.name.lower().endswith("tt"):
                return _contract_tt
            elif weight.name.lower().endswith("cp"):
                return _contract_cp
            else:
                raise ValueError(f"Got unexpected factorized weight type {weight.name}")
        else:
            raise ValueError(
                f"Got unexpected weight type of class {weight.__class__.__name__}"
            )
    else:
        raise ValueError(
            f'Got implementation={implementation}, expected "reconstructed" or "factorized"'
        )


Number = Union[int, float]


class SpectralConv(nn.Module):
    """Generic N-Dimensional Fourier Neural Operator

    Parameters
    ----------
    in_channels : int, optional
        Number of input channels
    out_channels : int, optional
        Number of output channels
    n_modes : int tuple
        total number of modes to keep in Fourier Layer, along each dim
    separable : bool, default is True
    init_std : float or 'auto', default is 'auto'
        std to use for the init
    n_layers : int, optional
        Number of Fourier Layers, by default 4
    incremental_n_modes : None or int tuple, default is None
        * If not None, this allows to incrementally increase the number of modes
          in Fourier domain during training. Has to verify n <= N for (n, m) in
          zip(incremental_n_modes, n_modes).

        * If None, all the n_modes are used.

        This can be updated dynamically during training.
    factorization : str or None, {'tucker', 'cp', 'tt'}, default is None
        If None, a single dense weight is learned for the FNO.
        Otherwise, that weight, used for the contraction in the Fourier domain
        is learned in factorized form. In that case, `factorization` is the
        tensor factorization of the parameters weight used.
    joint_factorization : bool, optional
        Whether all the Fourier Layers should be parametrized by a single tensor
        (vs one per layer), by default False Ignored if ``factorization is None``
    rank : float or rank, optional
        Rank of the tensor factorization of the Fourier weights, by default 1.0
        Ignored if ``factorization is None``
    fixed_rank_modes : bool, optional
        Modes to not factorize, by default False
        Ignored if ``factorization is None``
    fft_norm : str, optional
        by default 'forward'
    implementation : {'factorized', 'reconstructed'}, optional, default is 'factorized'
        If factorization is not None, forward mode to use::
        * `reconstructed` : the full weight tensor is reconstructed from the
          factorization and used for the forward pass
        * `factorized` : the input is directly contracted with the factors of
          the decomposition
        Ignored if ``factorization is None``
    decomposition_kwargs : dict, optional, default is {}
        Optionaly additional parameters to pass to the tensor decomposition
        Ignored if ``factorization is None``
    """

    def __init__(
        self,
        in_channels,
        out_channels,
        n_modes,
        incremental_n_modes=None,
        bias=True,
        n_layers=1,
        separable=False,
        output_scaling_factor: Optional[Union[Number, List[Number]]] = None,
        fno_block_precision="full",
        rank=0.5,
        factorization=None,
        implementation="reconstructed",
        fixed_rank_modes=False,
        joint_factorization=False,
        decomposition_kwargs: Optional[dict] = None,
        init_std="auto",
        fft_norm="backward",
    ):
        super().__init__()

        self.in_channels = in_channels
        self.out_channels = out_channels
        self.joint_factorization = joint_factorization

        # We index quadrands only
        # n_modes is the total number of modes kept along each dimension
        # half_n_modes is half of that except in the last mode, correponding to
        # the number of modes to keep in *each* quadrant for each dim
        if isinstance(n_modes, int):
            n_modes = [n_modes]
        self.n_modes = n_modes
        self.order = len(n_modes)

        half_total_n_modes = [m // 2 for m in n_modes]
        self.half_total_n_modes = half_total_n_modes

        # We use half_total_n_modes to build the full weights
        # During training we can adjust incremental_n_modes which will also
        # update half_n_modes
        # So that we can train on a smaller part of the Fourier modes and total
        # weights
        self.incremental_n_modes = incremental_n_modes

        self.fno_block_precision = fno_block_precision
        self.rank = rank
        self.factorization = factorization
        self.n_layers = n_layers
        self.implementation = implementation

        self.output_scaling_factor: Union[
            None, List[List[float]]
        ] = validate_scaling_factor(output_scaling_factor, self.order, n_layers)

        if init_std == "auto":
            init_std = (1 / (in_channels*n_modes[-1]*n_modes[-2]))**(0.5)
        else:
            init_std = init_std
<<<<<<< HEAD
        
        print("Uning initialization std",init_std)
=======
>>>>>>> e9a15824

        if isinstance(fixed_rank_modes, bool):
            if fixed_rank_modes:
                # If bool, keep the number of layers fixed
                fixed_rank_modes = [0]
            else:
                fixed_rank_modes = None
        self.fft_norm = fft_norm

        # Make sure we are using a Complex Factorized Tensor to parametrize the
        # conv
        if factorization is None:
            factorization = "Dense"  # No factorization
        if not factorization.lower().startswith("complex"):
            factorization = f"Complex{factorization}"

        if separable:
            if in_channels != out_channels:
                raise ValueError(
                    "To use separable Fourier Conv, in_channels must be equal "
                    f"to out_channels, but got in_channels={in_channels} and "
                    f"out_channels={out_channels}",
                )
            weight_shape = (in_channels, *half_total_n_modes)
        else:
            weight_shape = (in_channels, out_channels, *half_total_n_modes)
        self.separable = separable

        self.n_weights_per_layer = 2 ** (self.order - 1)
        tensor_kwargs = decomposition_kwargs if decomposition_kwargs is not None else {}
        if joint_factorization:
            self.weight = FactorizedTensor.new(
                (self.n_weights_per_layer * n_layers, *weight_shape),
                rank=self.rank,
                factorization=factorization,
                fixed_rank_modes=fixed_rank_modes,
                **tensor_kwargs,
            )
            self.weight.normal_(0, init_std)
        else:
            self.weight = nn.ModuleList(
                [
                    FactorizedTensor.new(
                        weight_shape,
                        rank=self.rank,
                        factorization=factorization,
                        fixed_rank_modes=fixed_rank_modes,
                        **tensor_kwargs,
                    )
                    for _ in range(self.n_weights_per_layer * n_layers)
                ]
            )
            for w in self.weight:
                x = torch.linspace(1, weight_shape[-2], steps=weight_shape[-2])
                y = torch.linspace(1, weight_shape[-1],  steps=weight_shape[-1])
                gx, gy = torch.meshgrid(x, y, indexing='ij')
                factor = gx + gy
                w.normal_(0, init_std)
#                 w = w * factor[None, None,:,:]
#                 print(w)

        self._contract = get_contract_fun(
            self.weight[0], implementation=implementation, separable=separable
        )

        if bias:
            self.bias = nn.Parameter(
                init_std
                * torch.randn(*((n_layers, self.out_channels) + (1,) * self.order))
            )
        else:
            self.bias = None

    def _get_weight(self, index):
        if self.incremental_n_modes is not None:
            return self.weight[index][self.weight_slices]
        else:
            return self.weight[index]

    @property
    def incremental_n_modes(self):
        return self._incremental_n_modes

    @incremental_n_modes.setter
    def incremental_n_modes(self, incremental_n_modes):
        if incremental_n_modes is None:
            self._incremental_n_modes = None
            self.half_n_modes = [m // 2 for m in self.n_modes]

        else:
            if isinstance(incremental_n_modes, int):
                self._incremental_n_modes = [incremental_n_modes] * len(self.n_modes)
            else:
                if len(incremental_n_modes) == len(self.n_modes):
                    self._incremental_n_modes = incremental_n_modes
                else:
                    raise ValueError(
                        f"Provided {incremental_n_modes} for actual "
                        f"n_modes={self.n_modes}."
                    )
            self.weight_slices = [slice(None)] * 2 + [
                slice(None, n // 2) for n in self._incremental_n_modes
            ]
            self.half_n_modes = [m // 2 for m in self._incremental_n_modes]

    def forward(
        self, x: torch.Tensor, indices=0, output_shape: Optional[Tuple[int]] = None
    ):
        """Generic forward pass for the Factorized Spectral Conv

        Parameters
        ----------
        x : torch.Tensor
            input activation of size (batch_size, channels, d1, ..., dN)
        indices : int, default is 0
            if joint_factorization, index of the layers for n_layers > 1

        Returns
        -------
        tensorized_spectral_conv(x)
        """
        batchsize, channels, *mode_sizes = x.shape

        fft_size = list(mode_sizes)
        fft_size[-1] = fft_size[-1] // 2 + 1  # Redundant last coefficient

        # Compute Fourier coeffcients
        fft_dims = list(range(-self.order, 0))

        if self.fno_block_precision == "half":
            x = x.half()

        x = torch.fft.rfftn(x, norm=self.fft_norm, dim=fft_dims)

        if self.fno_block_precision == "mixed":
            # if 'mixed', the above fft runs in full precision, but the
            # following operations run at half precision
            x = x.chalf()

        if self.fno_block_precision in ["half", "mixed"]:
            out_fft = torch.zeros(
                [batchsize, self.out_channels, *fft_size],
                device=x.device,
                dtype=torch.chalf,
            )
        else:
            out_fft = torch.zeros(
                [batchsize, self.out_channels, *fft_size],
                device=x.device,
                dtype=torch.cfloat,
            )

        # We contract all corners of the Fourier coefs
        # Except for the last mode: there, we take all coefs as redundant modes
        # were already removed
        mode_indexing = [((None, m), (-m, None)) for m in self.half_n_modes[:-1]] + [
            ((None, self.half_n_modes[-1]),)
        ]

        for i, boundaries in enumerate(itertools.product(*mode_indexing)):
            # Keep all modes for first 2 modes (batch-size and channels)
            idx_tuple = [slice(None), slice(None)] + [slice(*b) for b in boundaries]

            # For 2D: [:, :, :height, :width] and [:, :, -height:, width]
            out_fft[idx_tuple] = self._contract(
                x[idx_tuple],
                self._get_weight(self.n_weights_per_layer * indices + i),
                separable=self.separable,
            )

        if self.output_scaling_factor is not None and output_shape is None:
            mode_sizes = tuple(
                [
                    round(s * r)
                    for (s, r) in zip(mode_sizes, self.output_scaling_factor[indices])
                ]
            )

        if output_shape is not None:
            mode_sizes = output_shape

        x = torch.fft.irfftn(out_fft, s=mode_sizes, norm=self.fft_norm)

        if self.bias is not None:
            x = x + self.bias[indices, ...]

        return x

    def get_conv(self, indices):
        """Returns a sub-convolutional layer from the joint parametrize main-convolution

        The parametrization of sub-convolutional layers is shared with the main one.
        """
        if self.n_layers == 1:
            raise ValueError(
                "A single convolution is parametrized, directly use the main class."
            )

        return SubConv(self, indices)

    def __getitem__(self, indices):
        return self.get_conv(indices)


class SubConv(nn.Module):
    """Class representing one of the convolutions from the mother joint
    factorized convolution.

    Notes
    -----
    This relies on the fact that nn.Parameters are not duplicated:
    if the same nn.Parameter is assigned to multiple modules, they all point to
    the same data, which is shared.
    """

    def __init__(self, main_conv, indices):
        super().__init__()
        self.main_conv = main_conv
        self.indices = indices

    def forward(self, x):
        return self.main_conv.forward(x, self.indices)


class SpectralConv1d(SpectralConv):
    """1D Spectral Conv

    This is provided for reference only,
    see :class:`neuralop.layers.SpectraConv` for the preferred, general implementation
    """

    def forward(self, x, indices=0):
        batchsize, channels, width = x.shape

        x = torch.fft.rfft(x, norm=self.fft_norm)

        out_fft = torch.zeros(
            [batchsize, self.out_channels, width // 2 + 1],
            device=x.device,
            dtype=torch.cfloat,
        )
        slices = (
            slice(None),  # Equivalent to: [:,
            slice(None),  # ............... :,
            slice(self.half_n_modes[0]),  # :half_n_modes[0]]
        )
        out_fft[slices] = self._contract(
            x[slices], self._get_weight(indices), separable=self.separable
        )

        if self.output_scaling_factor is not None:
            width = round(width * self.output_scaling_factor[0])

        x = torch.fft.irfft(out_fft, n=width, norm=self.fft_norm)

        if self.bias is not None:
            x = x + self.bias[indices, ...]

        return x


class SpectralConv2d(SpectralConv):
    """2D Spectral Conv, see :class:`neuralop.layers.SpectraConv` for the general case

    This is provided for reference only,
    see :class:`neuralop.layers.SpectraConv` for the preferred, general implementation
    """

    def forward(self, x, indices=0):
        batchsize, channels, height, width = x.shape

        x = torch.fft.rfft2(x.float(), norm=self.fft_norm)

        # The output will be of size (batch_size, self.out_channels,
        # x.size(-2), x.size(-1)//2 + 1)
        out_fft = torch.zeros(
            [batchsize, self.out_channels, height, width // 2 + 1],
            dtype=x.dtype,
            device=x.device,
        )

        slices0 = (
            slice(None),  # Equivalent to: [:,
            slice(None),  # ............... :,
            slice(self.half_n_modes[0]),  # :half_n_modes[0],
            slice(self.half_n_modes[1]),  # :half_n_modes[1]]
        )
        """Upper block (truncate high frequencies)."""
        out_fft[slices0] = self._contract(
            x[slices0], self._get_weight(2 * indices), separable=self.separable
        )

        slices1 = (
            slice(None),  # Equivalent to:        [:,
            slice(None),  # ...................... :,
            slice(-self.half_n_modes[0], None),  # -half_n_modes[0]:,
            slice(self.half_n_modes[1]),  # ...... :half_n_modes[1]]
        )
        """Lower block"""
        out_fft[slices1] = self._contract(
            x[slices1], self._get_weight(2 * indices + 1), separable=self.separable
        )

        if self.output_scaling_factor is not None:
            width = round(width * self.output_scaling_factor[indices][0])
            height = round(height * self.output_scaling_factor[indices][1])

        x = torch.fft.irfft2(
            out_fft, s=(height, width), dim=(-2, -1), norm=self.fft_norm
        )

        if self.bias is not None:
            x = x + self.bias[indices, ...]

        return x


class SpectralConv3d(SpectralConv):
    """3D Spectral Conv, see :class:`neuralop.layers.SpectraConv` for the general case

    This is provided for reference only,
    see :class:`neuralop.layers.SpectraConv` for the preferred, general implementation
    """

    def forward(self, x, indices=0):
        batchsize, channels, height, width, depth = x.shape

        x = torch.fft.rfftn(x.float(), norm=self.fft_norm, dim=[-3, -2, -1])

        out_fft = torch.zeros(
            [batchsize, self.out_channels, height, width, depth // 2 + 1],
            device=x.device,
            dtype=torch.cfloat,
        )

        slices0 = (
            slice(None),  # Equivalent to: [:,
            slice(None),  # ............... :,
            slice(self.half_n_modes[0]),  # :half_n_modes[0],
            slice(self.half_n_modes[1]),  # :half_n_modes[1],
            slice(self.half_n_modes[2]),  # :half_n_modes[2]]
        )
        """Upper block -- truncate high frequencies."""
        out_fft[slices0] = self._contract(
            x[slices0], self._get_weight(4 * indices + 0), separable=self.separable
        )

        slices1 = (
            slice(None),  # Equivalent to:        [:,
            slice(None),  # ...................... :,
            slice(self.half_n_modes[0]),  # ...... :half_n_modes[0],
            slice(-self.half_n_modes[1], None),  # -half_n_modes[1]:,
            slice(self.half_n_modes[2]),  # ...... :half_n_modes[0]]
        )
        """Low-pass filter for indices 2 & 4, and high-pass filter for index 3."""
        out_fft[slices1] = self._contract(
            x[slices1], self._get_weight(4 * indices + 1), separable=self.separable
        )

        slices2 = (
            slice(None),  # Equivalent to:        [:,
            slice(None),  # ...................... :,
            slice(-self.half_n_modes[0], None),  # -half_n_modes[0]:,
            slice(self.half_n_modes[1]),  # ...... :half_n_modes[1],
            slice(self.half_n_modes[2]),  # ...... :half_n_modes[2]]
        )
        """Low-pass filter for indices 3 & 4, and high-pass filter for index 2."""
        out_fft[slices2] = self._contract(
            x[slices2], self._get_weight(4 * indices + 2), separable=self.separable
        )

        slices3 = (
            slice(None),  # Equivalent to:        [:,
            slice(None),  # ...................... :,
            slice(-self.half_n_modes[0], None),  # -half_n_modes[0],
            slice(-self.half_n_modes[1], None),  # -half_n_modes[1],
            slice(self.half_n_modes[2]),  # ...... :half_n_modes[2]]
        )
        """Lower block -- low-cut filter in indices 2 & 3
        and high-cut filter in index 4."""
        out_fft[slices3] = self._contract(
            x[slices3], self._get_weight(4 * indices + 3), separable=self.separable
        )

        if self.output_scaling_factor is not None:
            width = round(width * self.output_scaling_factor[0])
            height = round(height * self.output_scaling_factor[1])
            depth = round(depth * self.output_scaling_factor[2])

        x = torch.fft.irfftn(out_fft, s=(height, width, depth), norm=self.fft_norm)

        if self.bias is not None:
            x = x + self.bias[indices, ...]
        return x<|MERGE_RESOLUTION|>--- conflicted
+++ resolved
@@ -298,11 +298,6 @@
             init_std = (1 / (in_channels*n_modes[-1]*n_modes[-2]))**(0.5)
         else:
             init_std = init_std
-<<<<<<< HEAD
-        
-        print("Uning initialization std",init_std)
-=======
->>>>>>> e9a15824
 
         if isinstance(fixed_rank_modes, bool):
             if fixed_rank_modes:
